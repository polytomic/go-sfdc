package bulk

import (
	"bytes"
	"encoding/csv"
	"encoding/json"
	"errors"
	"fmt"
	"io"
	"net/http"
	"strconv"

	"github.com/namely/go-sfdc/v3"
	"github.com/namely/go-sfdc/v3/session"
)

// JobType is the bulk job type.
type JobType string

const (
	// BigObjects is the big objects job.
	BigObjects JobType = "BigObjectIngest"
	// Classic is the bulk job 1.0.
	Classic JobType = "Classic"
	// V2Ingest is the bulk job 2.0.
	V2Ingest JobType = "V2Ingest"
)

// ColumnDelimiter is the column delimiter used for CSV job data.
type ColumnDelimiter string

const (
	// Backquote is the (`) character.
	Backquote ColumnDelimiter = "BACKQUOTE"
	// Caret is the (^) character.
	Caret ColumnDelimiter = "CARET"
	// Comma is the (,) character.
	Comma ColumnDelimiter = "COMMA"
	// Pipe is the (|) character.
	Pipe ColumnDelimiter = "PIPE"
	// SemiColon is the (;) character.
	SemiColon ColumnDelimiter = "SEMICOLON"
	// Tab is the (\t) character.
	Tab ColumnDelimiter = "TAB"
)

// ContentType is the format of the data being processed.
type ContentType string

// CSV is the supported content data type.
const CSV ContentType = "CSV"

// LineEnding is the line ending used for the CSV job data.
type LineEnding string

const (
	// Linefeed is the (\n) character.
	Linefeed LineEnding = "LF"
	// CarriageReturnLinefeed is the (\r\n) character.
	CarriageReturnLinefeed LineEnding = "CRLF"
)

// Operation is the processing operation for the job.
type Operation string

const (
	// Insert is the object operation for inserting records.
	Insert Operation = "insert"
	// Delete is the object operation for deleting records.
	Delete Operation = "delete"
	// Update is the object operation for updating records.
	Update Operation = "update"
	// Upsert is the object operation for upserting records.
	Upsert Operation = "upsert"
)

// State is the current state of processing for the job.
type State string

const (
	// Open the job has been created and job data can be uploaded tothe job.
	Open State = "Open"
	// UpdateComplete all data for the job has been uploaded and the job is ready to be queued and processed.
	UpdateComplete State = "UploadComplete"
	// Aborted the job has been aborted.
	Aborted State = "Aborted"
	// JobComplete the job was processed by Salesforce.
	JobComplete State = "JobComplete"
	// Failed some records in the job failed.
	Failed State = "Failed"
)

const (
	// sfID is the column name for the Salesforce Object ID in Job CSV responses
	sfID = "sf__Id"

	// sfError is the column name for the error in Failed record responses
	sfError = "sf__Error"

	// sfError is the column name for the created flag in Successful record responses
	sfCreated = "sf__Created"
)

// UnprocessedRecord is the unprocessed records from the job.
type UnprocessedRecord struct {
	Fields map[string]string
}

// JobRecord is the record for the job.  Includes the Salesforce ID along with the fields.
type JobRecord struct {
	ID string
	UnprocessedRecord
}

// SuccessfulRecord indicates for the record was created and the data that was uploaded.
type SuccessfulRecord struct {
	Created bool
	JobRecord
}

// FailedRecord indicates why the record failed and the data of the record.
type FailedRecord struct {
	Error string
	JobRecord
}

// Options are the options for the job.
//
// ColumnDelimiter is the delimiter used for the CSV job.  This field is optional.
//
// ContentType is the content type for the job.  This field is optional.
//
// ExternalIDFieldName is the external ID field in the object being updated.  Only needed for
// upsert operations.  This field is required for upsert operations.
//
// LineEnding is the line ending used for the CSV job data.  This field is optional.
//
// Object is the object type for the data bneing processed. This field is required.
//
// Operation is the processing operation for the job. This field is required.
type Options struct {
	ColumnDelimiter     ColumnDelimiter `json:"columnDelimiter"`
	ContentType         ContentType     `json:"contentType"`
	ExternalIDFieldName string          `json:"externalIdFieldName"`
	LineEnding          LineEnding      `json:"lineEnding"`
	Object              string          `json:"object"`
	Operation           Operation       `json:"operation"`
}

// Response is the response to job APIs.
type Response struct {
	APIVersion          float32         `json:"apiVersion"`
	ColumnDelimiter     ColumnDelimiter `json:"columnDelimiter"`
	ConcurrencyMode     string          `json:"concurrencyMode"`
	ContentType         string          `json:"contentType"`
	ContentURL          string          `json:"contentUrl"`
	CreatedByID         string          `json:"createdById"`
	CreatedDate         string          `json:"createdDate"`
	ExternalIDFieldName string          `json:"externalIdFieldName"`
	ID                  string          `json:"id"`
	JobType             JobType         `json:"jobType"`
	LineEnding          LineEnding      `json:"lineEnding"`
	Object              string          `json:"object"`
	Operation           Operation       `json:"operation"`
	State               State           `json:"state"`
	SystemModstamp      string          `json:"systemModstamp"`
}

// Info is the response to the job information API.
type Info struct {
	Response
	ApexProcessingTime      int    `json:"apexProcessingTime"`
	APIActiveProcessingTime int    `json:"apiActiveProcessingTime"`
	NumberRecordsFailed     int    `json:"numberRecordsFailed"`
	NumberRecordsProcessed  int    `json:"numberRecordsProcessed"`
	Retries                 int    `json:"retries"`
	TotalProcessingTime     int    `json:"totalProcessingTime"`
	ErrorMessage            string `json:"errorMessage"`
}

// Job is the bulk job.
type Job struct {
	session session.ServiceFormatter
	info    Response
}

func (j *Job) create(options Options) error {
	err := j.formatOptions(&options)
	if err != nil {
		return err
	}
	j.info, err = j.createCallout(options)
	if err != nil {
		return err
	}

	return nil
}

func (j *Job) formatOptions(options *Options) error {
	if options.Operation == "" {
		return errors.New("bulk job: operation is required")
	}
	if options.Operation == Upsert {
		if options.ExternalIDFieldName == "" {
			return errors.New("bulk job: external id field name is required for upsert operation")
		}
	}
	if options.Object == "" {
		return errors.New("bulk job: object is required")
	}
	if options.LineEnding == "" {
		options.LineEnding = Linefeed
	}
	if options.ContentType == "" {
		options.ContentType = CSV
	}
	if options.ColumnDelimiter == "" {
		options.ColumnDelimiter = Comma
	}
	return nil
}

func (j *Job) createCallout(options Options) (Response, error) {
	url := j.session.ServiceURL() + bulk2Endpoint
	body, err := json.Marshal(options)
	if err != nil {
		return Response{}, err
	}
	request, err := http.NewRequest(http.MethodPost, url, bytes.NewReader(body))
	if err != nil {
		return Response{}, err
	}
	request.Header.Add("Accept", "application/json")
	request.Header.Add("Content-Type", "application/json")
	j.session.AuthorizationHeader(request)

	return j.response(request)
}

func (j *Job) response(request *http.Request) (Response, error) {
	response, err := j.session.Client().Do(request)
	if err != nil {
		return Response{}, err
	}

	decoder := json.NewDecoder(response.Body)
	defer response.Body.Close()

	if response.StatusCode != http.StatusOK {
		var errs []sfdc.Error
		err = decoder.Decode(&errs)
		var errMsg error
		if err == nil {
			for _, err := range errs {
				errMsg = fmt.Errorf("insert response err: %s: %s", err.ErrorCode, err.Message)
			}
		} else {
			errMsg = fmt.Errorf("insert response err: %d %s", response.StatusCode, response.Status)
		}

		return Response{}, errMsg
	}

	var value Response
	err = decoder.Decode(&value)
	if err != nil {
		return Response{}, err
	}
	return value, nil
}

// Info returns the current job information.
func (j *Job) Info() (Info, error) {
	return j.fetchInfo(j.info.ID)
}

func (j *Job) fetchInfo(id string) (Info, error) {
	url := j.session.ServiceURL() + bulk2Endpoint + "/" + id
	request, err := http.NewRequest(http.MethodGet, url, nil)
	if err != nil {
		return Info{}, err
	}
	request.Header.Add("Accept", "application/json")
	request.Header.Add("Content-Type", "application/json")
	j.session.AuthorizationHeader(request)

	return j.infoResponse(request)
}

func (j *Job) infoResponse(request *http.Request) (Info, error) {
	response, err := j.session.Client().Do(request)
	if err != nil {
		return Info{}, err
	}

	decoder := json.NewDecoder(response.Body)
	defer response.Body.Close()

	if response.StatusCode != http.StatusOK {
		var errs []sfdc.Error
		err = decoder.Decode(&errs)
		var errMsg error
		if err == nil {
			for _, err := range errs {
				errMsg = fmt.Errorf("job err: %s: %s", err.ErrorCode, err.Message)
			}
		} else {
			errMsg = fmt.Errorf("job err: %d %s", response.StatusCode, response.Status)
		}

		return Info{}, errMsg
	}

	var value Info
	err = decoder.Decode(&value)
	if err != nil {
		return Info{}, err
	}
	return value, nil
}

func (j *Job) setState(state State) (Response, error) {
	url := j.session.ServiceURL() + bulk2Endpoint + "/" + j.info.ID
	jobState := struct {
		State string `json:"state"`
	}{
		State: string(state),
	}
	body, err := json.Marshal(jobState)
	if err != nil {
		return Response{}, err
	}
	request, err := http.NewRequest(http.MethodPatch, url, bytes.NewReader(body))
	if err != nil {
		return Response{}, err
	}
	request.Header.Add("Accept", "application/json")
	request.Header.Add("Content-Type", "application/json")
	j.session.AuthorizationHeader(request)

	return j.response(request)
}

// Close will close the current job.
func (j *Job) Close() (Response, error) {
	return j.setState(UpdateComplete)
}

// Abort will abort the current job.
func (j *Job) Abort() (Response, error) {
	return j.setState(Aborted)
}

// Delete will delete the current job.
func (j *Job) Delete() error {
	url := j.session.ServiceURL() + bulk2Endpoint + "/" + j.info.ID
	request, err := http.NewRequest(http.MethodDelete, url, nil)
	if err != nil {
		return err
	}
	j.session.AuthorizationHeader(request)

	response, err := j.session.Client().Do(request)
	if err != nil {
		return err
	}

	if response.StatusCode != http.StatusNoContent {
		return errors.New("job error: unable to delete job")
	}
	return nil
}

// Upload will upload data to processing.
func (j *Job) Upload(body io.Reader) error {
	url := j.session.ServiceURL() + bulk2Endpoint + "/" + j.info.ID + "/batches"
	request, err := http.NewRequest(http.MethodPut, url, body)
	if err != nil {
		return err
	}
	request.Header.Add("Content-Type", "text/csv")
	j.session.AuthorizationHeader(request)

	response, err := j.session.Client().Do(request)
	if err != nil {
		return err
	}

	if response.StatusCode != http.StatusCreated {
		return errors.New("job error: unable to upload job")
	}
	return nil
}

// SuccessfulRecords returns the successful records for the job.
func (j *Job) SuccessfulRecords() ([]SuccessfulRecord, error) {
	url := j.session.ServiceURL() + bulk2Endpoint + "/" + j.info.ID + "/successfulResults/"
	request, err := http.NewRequest(http.MethodGet, url, nil)
	if err != nil {
		return nil, err
	}
	request.Header.Add("Accept", "text/csv")
	j.session.AuthorizationHeader(request)

	response, err := j.session.Client().Do(request)
	if err != nil {
		return nil, err
	}

	if response.StatusCode != http.StatusOK {
		decoder := json.NewDecoder(response.Body)
		defer response.Body.Close()
		var errs []sfdc.Error
		err = decoder.Decode(&errs)
		var errMsg error
		if err == nil {
			for _, err := range errs {
				errMsg = fmt.Errorf("job err: %s: %s", err.ErrorCode, err.Message)
			}
		} else {
			errMsg = fmt.Errorf("job err: %d %s", response.StatusCode, response.Status)
		}
		return nil, errMsg
	}

	reader := csv.NewReader(response.Body)
	reader.Comma = j.delimiter()
	defer response.Body.Close()

	var records []SuccessfulRecord
	fields, err := reader.Read()
	if err != nil {
		return nil, err
	}
	for {
		values, err := reader.Read()
		if err == io.EOF {
			break
<<<<<<< HEAD
		} else if err != nil {
			return nil, err
		}
		var record SuccessfulRecord
		created, err := strconv.ParseBool(values[j.headerPosition("sf__Created", fields)])
=======
		}
		if err != nil {
			return nil, err
		}
		var record SuccessfulRecord
		created, err := strconv.ParseBool(values[j.headerPosition(sfCreated, fields)])
>>>>>>> b4a758fe
		if err != nil {
			return nil, err
		}
		record.Created = created
<<<<<<< HEAD
		record.ID = values[j.headerPosition("sf__Id", fields)]
=======
		record.ID = values[j.headerPosition(sfID, fields)]
>>>>>>> b4a758fe
		record.Fields = j.record(fields[2:], values[2:])
		records = append(records, record)
	}

	return records, nil
}

// FailedRecords returns the failed records for the job.
func (j *Job) FailedRecords() ([]FailedRecord, error) {
	url := j.session.ServiceURL() + bulk2Endpoint + "/" + j.info.ID + "/failedResults/"
	request, err := http.NewRequest(http.MethodGet, url, nil)
	if err != nil {
		return nil, err
	}
	request.Header.Add("Accept", "text/csv")
	j.session.AuthorizationHeader(request)

	response, err := j.session.Client().Do(request)
	if err != nil {
		return nil, err
	}

	if response.StatusCode != http.StatusOK {
		decoder := json.NewDecoder(response.Body)
		defer response.Body.Close()
		var errs []sfdc.Error
		err = decoder.Decode(&errs)
		var errMsg error
		if err == nil {
			for _, err := range errs {
				errMsg = fmt.Errorf("job err: %s: %s", err.ErrorCode, err.Message)
			}
		} else {
			errMsg = fmt.Errorf("job err: %d %s", response.StatusCode, response.Status)
		}
		return nil, errMsg
	}

	reader := csv.NewReader(response.Body)
	reader.Comma = j.delimiter()
	defer response.Body.Close()

	var records []FailedRecord
	fields, err := reader.Read()
	if err != nil {
		return nil, err
	}
	for {
		values, err := reader.Read()
		if err == io.EOF {
			break
<<<<<<< HEAD
		} else if err != nil {
			return nil, err
		}
		var record FailedRecord
		record.Error = values[j.headerPosition("sf__Error", fields)]
		record.ID = values[j.headerPosition("sf__Id", fields)]
=======
		}
		if err != nil {
			return nil, err
		}
		var record FailedRecord
		record.Error = values[j.headerPosition(sfError, fields)]
		record.ID = values[j.headerPosition(sfID, fields)]
>>>>>>> b4a758fe
		record.Fields = j.record(fields[2:], values[2:])
		records = append(records, record)
	}

	return records, nil
}

// UnprocessedRecords returns the unprocessed records for the job.
func (j *Job) UnprocessedRecords() ([]UnprocessedRecord, error) {
	url := j.session.ServiceURL() + bulk2Endpoint + "/" + j.info.ID + "/unprocessedrecords/"
	request, err := http.NewRequest(http.MethodGet, url, nil)
	if err != nil {
		return nil, err
	}
	request.Header.Add("Accept", "text/csv")
	j.session.AuthorizationHeader(request)

	response, err := j.session.Client().Do(request)
	if err != nil {
		return nil, err
	}

	if response.StatusCode != http.StatusOK {
		decoder := json.NewDecoder(response.Body)
		defer response.Body.Close()
		var errs []sfdc.Error
		err = decoder.Decode(&errs)
		var errMsg error
		if err == nil {
			for _, err := range errs {
				errMsg = fmt.Errorf("job err: %s: %s", err.ErrorCode, err.Message)
			}
		} else {
			errMsg = fmt.Errorf("job err: %d %s", response.StatusCode, response.Status)
		}
		return nil, errMsg
	}

	reader := csv.NewReader(response.Body)
	reader.Comma = j.delimiter()
	defer response.Body.Close()

	var records []UnprocessedRecord
	fields, err := reader.Read()
	if err != nil {
		return nil, err
	}
	for {
		values, err := reader.Read()
		if err == io.EOF {
			break
<<<<<<< HEAD
		} else if err != nil {
=======
		}
		if err != nil {
>>>>>>> b4a758fe
			return nil, err
		}
		var record UnprocessedRecord
		record.Fields = j.record(fields, values)
		records = append(records, record)
	}

	return records, nil
}

func (j *Job) headerPosition(column string, header []string) int {
	for idx, col := range header {
		if col == column {
			return idx
		}
	}
	return -1
}

func (j *Job) fields(header []string, offset int) []string {
	fields := make([]string, len(header)-offset)
	copy(fields[:], header[offset:])
	return fields
}

func (j *Job) record(fields, values []string) map[string]string {
	record := make(map[string]string)
	for idx, field := range fields {
		record[field] = values[idx]
	}
	return record
}

func (j *Job) delimiter() rune {
	switch ColumnDelimiter(j.info.ColumnDelimiter) {
	case Tab:
		return '\t'
	case SemiColon:
		return ';'
	case Pipe:
		return '|'
	case Caret:
		return '^'
	case Backquote:
		return '`'
	default:
		return ','
	}
}<|MERGE_RESOLUTION|>--- conflicted
+++ resolved
@@ -437,29 +437,17 @@
 		values, err := reader.Read()
 		if err == io.EOF {
 			break
-<<<<<<< HEAD
-		} else if err != nil {
-			return nil, err
-		}
-		var record SuccessfulRecord
-		created, err := strconv.ParseBool(values[j.headerPosition("sf__Created", fields)])
-=======
 		}
 		if err != nil {
 			return nil, err
 		}
 		var record SuccessfulRecord
 		created, err := strconv.ParseBool(values[j.headerPosition(sfCreated, fields)])
->>>>>>> b4a758fe
 		if err != nil {
 			return nil, err
 		}
 		record.Created = created
-<<<<<<< HEAD
-		record.ID = values[j.headerPosition("sf__Id", fields)]
-=======
 		record.ID = values[j.headerPosition(sfID, fields)]
->>>>>>> b4a758fe
 		record.Fields = j.record(fields[2:], values[2:])
 		records = append(records, record)
 	}
@@ -511,14 +499,6 @@
 		values, err := reader.Read()
 		if err == io.EOF {
 			break
-<<<<<<< HEAD
-		} else if err != nil {
-			return nil, err
-		}
-		var record FailedRecord
-		record.Error = values[j.headerPosition("sf__Error", fields)]
-		record.ID = values[j.headerPosition("sf__Id", fields)]
-=======
 		}
 		if err != nil {
 			return nil, err
@@ -526,7 +506,6 @@
 		var record FailedRecord
 		record.Error = values[j.headerPosition(sfError, fields)]
 		record.ID = values[j.headerPosition(sfID, fields)]
->>>>>>> b4a758fe
 		record.Fields = j.record(fields[2:], values[2:])
 		records = append(records, record)
 	}
@@ -578,12 +557,8 @@
 		values, err := reader.Read()
 		if err == io.EOF {
 			break
-<<<<<<< HEAD
-		} else if err != nil {
-=======
 		}
 		if err != nil {
->>>>>>> b4a758fe
 			return nil, err
 		}
 		var record UnprocessedRecord
