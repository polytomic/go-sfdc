--- conflicted
+++ resolved
@@ -430,20 +430,12 @@
 			return nil, err
 		}
 		var record SuccessfulRecord
-<<<<<<< HEAD
-		created, err := strconv.ParseBool(values[0])
-=======
 		created, err := strconv.ParseBool(values[j.headerPosition("sf__Created", fields)])
->>>>>>> 9b946e17
 		if err != nil {
 			return nil, err
 		}
 		record.Created = created
-<<<<<<< HEAD
-		record.ID = values[1]
-=======
 		record.ID = values[j.headerPosition("sf__Id", fields)]
->>>>>>> 9b946e17
 		record.Fields = j.record(fields[2:], values[2:])
 		records = append(records, record)
 	}
@@ -499,13 +491,8 @@
 			return nil, err
 		}
 		var record FailedRecord
-<<<<<<< HEAD
-		record.Error = values[0]
-		record.ID = values[1]
-=======
 		record.Error = values[j.headerPosition("sf__Error", fields)]
 		record.ID = values[j.headerPosition("sf__Id", fields)]
->>>>>>> 9b946e17
 		record.Fields = j.record(fields[2:], values[2:])
 		records = append(records, record)
 	}
@@ -603,19 +590,7 @@
 		return '^'
 	case Backquote:
 		return '`'
-<<<<<<< HEAD
 	default:
 		return ','
 	}
-}
-
-func (j *Job) newline() string {
-	switch LineEnding(j.info.LineEnding) {
-	case CarriageReturnLinefeed:
-		return "\r\n"
-=======
->>>>>>> 9b946e17
-	default:
-		return ','
-	}
 }